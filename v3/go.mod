module github.com/freerware/work/v3

go 1.13

require (
	github.com/DATA-DOG/go-sqlmock v1.5.0
	github.com/golang/mock v1.6.0
	github.com/stretchr/testify v1.8.2
	github.com/twmb/murmur3 v1.1.6 // indirect
	github.com/uber-go/tally v3.5.0+incompatible
<<<<<<< HEAD
	go.uber.org/multierr v1.8.0
	go.uber.org/zap v1.24.0
=======
	go.uber.org/multierr v1.9.0
	go.uber.org/zap v1.21.0
>>>>>>> bbbe2713
)<|MERGE_RESOLUTION|>--- conflicted
+++ resolved
@@ -8,11 +8,6 @@
 	github.com/stretchr/testify v1.8.2
 	github.com/twmb/murmur3 v1.1.6 // indirect
 	github.com/uber-go/tally v3.5.0+incompatible
-<<<<<<< HEAD
-	go.uber.org/multierr v1.8.0
+	go.uber.org/multierr v1.9.0
 	go.uber.org/zap v1.24.0
-=======
-	go.uber.org/multierr v1.9.0
-	go.uber.org/zap v1.21.0
->>>>>>> bbbe2713
 )